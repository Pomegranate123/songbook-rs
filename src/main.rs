#![feature(iter_intersperse)]
mod app;
mod conf;
mod parser;
mod ui;
mod util;

use crate::{
    app::App,
    conf::Config,
    util::event::{self, Event, Events},
};
use getopts::Options;
use std::{error::Error, io, time::Duration};
use termion::{event::Key, raw::IntoRawMode};
use tui::{
    backend::TermionBackend,
    layout::{Constraint, Direction, Layout},
    Terminal,
};

fn print_usage(program: &str, opts: Options) {
    let brief = format!("Usage: {} FILE [options]", program);
    print!("{}", opts.usage(&brief));
}

fn main() -> Result<(), Box<dyn Error>> {
    // parse commandline arguments
    let args: Vec<String> = std::env::args().collect();
    let program = &args[0];

    let mut opts = Options::new();
    opts.optopt("c", "config", "set config file", "CONFIG");
    opts.optflag("h", "help", "print this help menu");
    opts.optflag("", "default-config", "write the default config");

    let matches = match opts.parse(&args[1..]) {
        Ok(m) => m,
        Err(f) => {
            panic!("{}", f.to_string())
        }
    };

    if matches.opt_present("h") {
        print_usage(program, opts);
        return Ok(());
    }

    if matches.opt_present("default-config") && matches.opt_present("c") {
        let path = std::path::PathBuf::from(matches.opt_str("c").unwrap());
        Config::write_default(&path)?;
        println!("Default config has been written to {}", path.display());
        return Ok(());
    }

    let stdout = io::stdout().into_raw_mode()?;
    let backend = TermionBackend::new(stdout);

    let mut term = Terminal::new(backend)?;
    let events = Events::with_config(event::Config {
        exit_key: Key::Ctrl('c'),
        tick_rate: Duration::from_millis(250),
    });

<<<<<<< HEAD
    let mut app = match matches.opt_str("c") {
        Some(config) => {
            let path = std::path::PathBuf::from(&config);
            if !path.exists() {
                panic!("Path '{}' doesn't exist", config)
            }
            App::new(Config::load(&path)?)
=======
    // If a config file is supplied load it otherwise use default settings
    let mut app = if let Some(config) = matches.opt_str("c") {
        let path = std::path::PathBuf::from(&config);
        if path.exists() {
            panic!("path {} doesn't exist", config)
>>>>>>> 6376b0c5
        }
        None => App::new(Config::default()),
    };

    term.clear().unwrap();
    loop {
        term.draw(|f| {
            let layout = Layout::default()
                .direction(Direction::Horizontal)
                .margin(1)
                .constraints([Constraint::Length(20), Constraint::Min(80)].as_ref())
                .split(f.size());

            ui::draw_search_list(f, &mut app, layout[0]);
            ui::draw_song_block(f, &app, layout[1]);
        })?;

        match events.next()? {
            Event::Input(key) => match key {
                _ if key == *app.config.keybinds.search && !app.searching => app.searching = true,
                _ if key == *app.config.keybinds.quit => break,
                Key::Char(c) => {
                    if app.searching {
                        app.input.push(c);
                        app.files.items = app.search(&app.input);
                        let len_results = app.files.items.len();
                        if let Some(index) = app.files.selected() {
                            if index >= len_results {
                                if app.files.items.is_empty() {
                                    app.files.select(None);
                                } else {
                                    app.files.select(Some(len_results - 1));
                                }
                            }
                        }
                    } else if key == *app.config.keybinds.search {
                        app.searching = true;
                    }
                }
                Key::Down => {
                    app.files.forward(1);
                    if app.config.auto_select_song {
                        app.load_selected()
                    }
                }
                Key::Up => {
                    app.files.back(1);
                    if app.config.auto_select_song {
                        app.load_selected()
                    }
                }
                Key::PageDown => {
                    app.files.forward(20);
                    if app.config.auto_select_song {
                        app.load_selected()
                    }
                }
                Key::PageUp => {
                    app.files.back(20);
                    if app.config.auto_select_song {
                        app.load_selected()
                    }
                }
                Key::Backspace => {
                    if app.searching {
                        app.input.pop();
                        app.files.items = app.search(&app.input);
                    }
                }
                Key::Right => app.load_selected(),
                Key::Left => app.path_back(),
                Key::Esc => app.searching = false,
                _ => (),
            },
            Event::Tick => (),
        }
    }
    Ok(())
}<|MERGE_RESOLUTION|>--- conflicted
+++ resolved
@@ -62,7 +62,7 @@
         tick_rate: Duration::from_millis(250),
     });
 
-<<<<<<< HEAD
+    // If a config file is supplied load it otherwise use default settings
     let mut app = match matches.opt_str("c") {
         Some(config) => {
             let path = std::path::PathBuf::from(&config);
@@ -70,13 +70,6 @@
                 panic!("Path '{}' doesn't exist", config)
             }
             App::new(Config::load(&path)?)
-=======
-    // If a config file is supplied load it otherwise use default settings
-    let mut app = if let Some(config) = matches.opt_str("c") {
-        let path = std::path::PathBuf::from(&config);
-        if path.exists() {
-            panic!("path {} doesn't exist", config)
->>>>>>> 6376b0c5
         }
         None => App::new(Config::default()),
     };
