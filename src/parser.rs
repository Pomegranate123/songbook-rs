--- conflicted
+++ resolved
@@ -60,13 +60,6 @@
                             continue 'lines;
                         }
                         "key" => {
-<<<<<<< HEAD
-                            let key =
-                                String::from("Toonsoort ") + cap.get(2).unwrap().as_str().trim();
-                            song.key = key.clone();
-                            song.text
-                                .push(Spans::from(Span::styled(key, theme.comment.to_style())));
-=======
                             if let Some(key) = transpose_to {
                                 if let Some(song_key) =
                                     PitchClass::from_str(cap.get(2).unwrap().as_str().trim())
@@ -75,7 +68,6 @@
                                         key.into_u8() as i32 - song_key.into_u8() as i32;
                                 }
                             }
->>>>>>> 5deebb29
                             continue 'lines;
                         }
                         "Capo-Bass_Guitar" => {
